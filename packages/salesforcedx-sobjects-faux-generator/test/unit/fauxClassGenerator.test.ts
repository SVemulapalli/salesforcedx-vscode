--- conflicted
+++ resolved
@@ -434,7 +434,6 @@
     });
 
     it('Should remove sobjects ending with Share, History, Feed, Event', () => {
-<<<<<<< HEAD
       // fixme: change this test to support different options
       const sobjects: string[] = [
         'xShare',
@@ -442,11 +441,9 @@
         'yHistory',
         'xFeed',
         'xFeedy',
-        'zEvent'
+        'zEvent',
+        'Event'
       ];
-=======
-      const sobjects: string[] = ['xShare', 'Sharex', 'yHistory', 'xFeed', 'xFeedy', 'zEvent', 'Event'];
->>>>>>> b70bc864
       const output = sobjects.filter(gen.isRequiredSObject);
       expect(output.length).to.equal(3);
       expect(output).to.contain('Sharex');
