--- conflicted
+++ resolved
@@ -15,11 +15,7 @@
     "theme": "light"
   },
   "aiKey": "ec3632a4-df47-47a4-98dc-8134cacbaf7e",
-<<<<<<< HEAD
-  "version": "44.11.0",
-=======
   "version": "44.15.0",
->>>>>>> cacbb715
   "publisher": "salesforce",
   "license": "BSD-3-Clause",
   "engines": {
@@ -27,15 +23,9 @@
   },
   "categories": ["Other"],
   "dependencies": {
-<<<<<<< HEAD
-    "@salesforce/core": "0.18.2",
-    "@salesforce/salesforcedx-sobjects-faux-generator": "44.11.0",
-    "@salesforce/salesforcedx-utils-vscode": "44.11.0",
-=======
     "@salesforce/core": "1.1.1",
     "@salesforce/salesforcedx-sobjects-faux-generator": "44.15.0",
     "@salesforce/salesforcedx-utils-vscode": "44.15.0",
->>>>>>> cacbb715
     "adm-zip": "0.4.7",
     "applicationinsights": "1.0.6",
     "glob": "^7.1.2",
