/*
 * Copyright (c) 2020, salesforce.com, inc.
 * All rights reserved.
 * Licensed under the BSD 3-Clause license.
 * For full license text, see LICENSE.txt file in the repo root or https://opensource.org/licenses/BSD-3-Clause
 */

import { Connection } from '@salesforce/core';
import { OrgInfo } from '@salesforce/salesforcedx-utils-vscode/out/src/cli';
import { JsonMap } from '@salesforce/ts-types';
import { nls } from '../messages';
import { debounce } from 'debounce';
import { DescribeSObjectResult, QueryResult } from 'jsforce';
import * as vscode from 'vscode';
<<<<<<< HEAD
import { channelService } from '../channel';
import { trackErrorWithTelemetry } from '../commonUtils';
import { QueryDataViewService as QueryDataView } from '../queryDataView/queryDataViewService';
import { TelemetryModelJson } from '../telemetry';
=======
import { QueryDataViewService as QueryDataView } from '../queryDataView/queryDataViewService';
import {
  channelService,
  isDefaultOrgSet,
  onOrgChange,
  retrieveSObject,
  retrieveSObjects,
  withSFConnection
} from '../sfdx';
>>>>>>> b3c64e78
import { QueryRunner } from './queryRunner';

// TODO: This should be exported from soql-builder-ui
export interface SoqlEditorEvent {
  type: string;
  payload?: string | string[] | JsonMap;
}

// TODO: This should be shared with soql-builder-ui
export enum MessageType {
  UI_ACTIVATED = 'ui_activated',
  UI_SOQL_CHANGED = 'ui_soql_changed',
  UI_TELEMETRY = 'ui_telemetry',
  SOBJECT_METADATA_REQUEST = 'sobject_metadata_request',
  SOBJECT_METADATA_RESPONSE = 'sobject_metadata_response',
  SOBJECTS_REQUEST = 'sobjects_request',
  SOBJECTS_RESPONSE = 'sobjects_response',
  TEXT_SOQL_CHANGED = 'text_soql_changed',
  RUN_SOQL_QUERY = 'run_query',
  CONNECTION_CHANGED = 'connection_changed'
}

class ConnectionChangedListener {
  protected editorInstances: SOQLEditorInstance[];
  protected static instance: ConnectionChangedListener;

  protected constructor() {
<<<<<<< HEAD
    workspaceContext.onOrgChange(async (orgInfo: OrgInfo) => {
=======
    onOrgChange(async (orgInfo: any) => {
>>>>>>> b3c64e78
      await this.connectionChanged();
    });

    this.editorInstances = [];
  }

  public static getInstance(): ConnectionChangedListener {
    if (!ConnectionChangedListener.instance) {
      ConnectionChangedListener.instance = new ConnectionChangedListener();
    }
    return ConnectionChangedListener.instance;
  }

  public addSoqlEditor(editor: SOQLEditorInstance): void {
    this.editorInstances.push(editor);
  }

  public removeSoqlEditor(editor: SOQLEditorInstance): void {
    this.editorInstances = this.editorInstances.filter(
      instance => instance !== editor
    );
  }

  public async connectionChanged(): Promise<void> {
    this.editorInstances.forEach(editor => editor.onConnectionChanged());
  }
}

export class SOQLEditorInstance {
  // when destroyed, dispose of all event listeners.
  public subscriptions: vscode.Disposable[] = [];

  // Notify soqlEditorProvider when destroyed
  protected disposedCallback:
    | ((instance: SOQLEditorInstance) => void)
    | undefined;

  constructor(
    protected document: vscode.TextDocument,
    protected webviewPanel: vscode.WebviewPanel,
    protected _token: vscode.CancellationToken
  ) {
    // Update the UI when the Text Document is changed, if its the same document.
    vscode.workspace.onDidChangeTextDocument(
      debounce(this.onDocumentChangeHandler, 1000),
      this,
      this.subscriptions
    );

    // Update the text document when message recieved
    webviewPanel.webview.onDidReceiveMessage(
      this.onDidRecieveMessageHandler,
      this,
      this.subscriptions
    );

    // register editor with connection changed listener
    ConnectionChangedListener.getInstance().addSoqlEditor(this);

    // Make sure we get rid of the event listeners when our editor is closed.
    webviewPanel.onDidDispose(this.dispose, this, this.subscriptions);
  }

  protected sendMessageToUi(
    type: string,
    payload?: string | string[] | DescribeSObjectResult
  ): void {
    this.webviewPanel.webview
      .postMessage({
        type,
        payload
      })
      .then(undefined, (err: string) => {
        const message = nls.localize(
          'error_unknown_error',
          'web_view_post_message'
        );
        channelService.appendLine(message);
        trackErrorWithTelemetry(type, err);
      });
  }

  protected updateWebview(document: vscode.TextDocument): void {
    this.sendMessageToUi(MessageType.TEXT_SOQL_CHANGED, document.getText());
  }

  protected updateSObjects(sobjectNames: string[]): void {
    this.sendMessageToUi(MessageType.SOBJECTS_RESPONSE, sobjectNames);
  }

<<<<<<< HEAD
  protected updateSObjectMetadata(sobject: DescribeSObjectResult): void {
    this.sendMessageToUi(MessageType.SOBJECT_METADATA_RESPONSE, sobject);
=======
  protected updateSObjectMetadata(
    sobject: DescribeSObjectResult | undefined
  ): void {
    this.webviewPanel.webview.postMessage({
      type: MessageType.SOBJECT_METADATA_RESPONSE,
      payload: sobject
    });
>>>>>>> b3c64e78
  }

  protected onDocumentChangeHandler(e: vscode.TextDocumentChangeEvent): void {
    if (e.document.uri.toString() === this.document.uri.toString()) {
      this.updateWebview(this.document);
    }
  }

  protected onDidRecieveMessageHandler(event: SoqlEditorEvent): void {
    switch (event.type) {
      case MessageType.UI_ACTIVATED: {
        this.updateWebview(this.document);
        break;
      }
      case MessageType.UI_SOQL_CHANGED: {
        const soql = event.payload as string;
        this.updateTextDocument(this.document, soql);
        break;
      }
      case MessageType.UI_TELEMETRY: {
        const { unsupported } = e.payload as TelemetryModelJson;
        const hasUnsupported = Array.isArray(unsupported)
          ? unsupported.length
          : unsupported;
        if (hasUnsupported) {
          trackErrorWithTelemetry(
            'syntax_unsupported',
            JSON.stringify(e.payload)
          ).catch(console.error);
          const message = nls.localize('info_syntax_unsupported');
          channelService.appendLine(message);
        }
        break;
      }
      case MessageType.SOBJECT_METADATA_REQUEST: {
<<<<<<< HEAD
        this.retrieveSObject(e.payload as string);
        break;
      }
      case MessageType.SOBJECTS_REQUEST: {
        this.retrieveSObjects();
=======
        retrieveSObject(event.payload as string)
          .then(sobject => this.updateSObjectMetadata(sobject))
          .catch(e => {
            if (e.errorCode !== 'NOT_FOUND') {
              const errorMessage =
                `An error occurred while handling a request for object metadata for the ${event.payload} object.\n` +
                e.message;

              vscode.window.showInformationMessage(errorMessage);
              channelService.appendLine(errorMessage);
            }

            this.updateSObjectMetadata(undefined);
          });
        break;
      }
      case MessageType.SOBJECTS_REQUEST: {
        retrieveSObjects()
          .then(sobjectNames => this.updateSObjects(sobjectNames))
          .catch(e => {
            const errorMessage =
              `An error occurred while handling a request for object names.\n` +
              e.message;
            vscode.window.showInformationMessage(errorMessage);
            channelService.appendLine(errorMessage);

            this.updateSObjects([]);
          });
>>>>>>> b3c64e78
        break;
      }
      case MessageType.RUN_SOQL_QUERY: {
        this.handleRunQuery();
        break;
      }
      default: {
        const message = nls.localize('error_unknown_error', e.type);
        channelService.appendLine(message);
        trackErrorWithTelemetry('message_unknown', e.type).catch(console.error);
      }
    }
  }

  protected handleRunQuery(): Promise<void> {
<<<<<<< HEAD
    // Check to see if a default org is set.
    if (!workspaceContext.username) {
      const message = nls.localize('info_no_default_org');
=======
    if (!isDefaultOrgSet()) {
      // i18n
      const message = `No default org found. Set a default org to use SOQL Builder. Run "SFDX: Create a Default Scratch Org" or "SFDX: Authorize an Org" to set one.`;
>>>>>>> b3c64e78
      channelService.appendLine(message);
      vscode.window.showInformationMessage(message);
      return Promise.resolve();
    }

    const queryText = this.document.getText();
    return withSFConnection(async conn => {
      try {
        const queryData = await new QueryRunner(conn).runQuery(queryText);
        this.openQueryDataView(queryData);
      } catch (err) {
        const message = nls.localize('error_run_soql_query', err.toString());
        vscode.window.showErrorMessage(message);
      }
    });
  }

  protected openQueryDataView(queryData: QueryResult<JsonMap>): void {
    const webview = new QueryDataView(
      this.subscriptions,
      queryData,
      this.document
    );
    webview.createOrShowWebView();
  }

<<<<<<< HEAD
  protected async retrieveSObjects(): Promise<void> {
    return withSFConnection(async conn => {
      conn.describeGlobal$((err, describeGlobalResult) => {
        if (err) {
          const message = nls.localize('error_sobjects_request');
          channelService.appendLine(message);
        }
        if (describeGlobalResult) {
          const sobjectNames: string[] = describeGlobalResult.sobjects.map(
            (sobject: DescribeGlobalSObjectResult) => sobject.name
          );
          this.updateSObjects(sobjectNames);
        }
      });
    });
  }
  protected async retrieveSObject(sobjectName: string): Promise<void> {
    return withSFConnection(async conn => {
      conn.describe$(sobjectName, (err, sobject) => {
        if (err) {
          const message = nls.localize(
            'error_sobject_metadata_request',
            sobjectName
          );
          channelService.appendLine(message);
        }
        if (sobject) {
          this.updateSObjectMetadata(sobject);
        }
      });
    });
  }
=======
>>>>>>> b3c64e78
  // Write out the json to a given document. //
  protected updateTextDocument(
    document: vscode.TextDocument,
    soqlQuery: string
  ): Thenable<boolean> {
    const edit = new vscode.WorkspaceEdit();

    edit.replace(
      document.uri,
      new vscode.Range(0, 0, document.lineCount, 0),
      soqlQuery
    );

    return vscode.workspace.applyEdit(edit);
  }

  protected dispose(): void {
    ConnectionChangedListener.getInstance().removeSoqlEditor(this);
    this.subscriptions.forEach(dispposable => dispposable.dispose());
    if (this.disposedCallback) {
      this.disposedCallback(this);
    }
  }

  public onDispose(callback: (instance: SOQLEditorInstance) => void): void {
    this.disposedCallback = callback;
  }

  public onConnectionChanged(): void {
    this.sendMessageToUi(MessageType.CONNECTION_CHANGED);
  }
}<|MERGE_RESOLUTION|>--- conflicted
+++ resolved
@@ -5,19 +5,12 @@
  * For full license text, see LICENSE.txt file in the repo root or https://opensource.org/licenses/BSD-3-Clause
  */
 
-import { Connection } from '@salesforce/core';
-import { OrgInfo } from '@salesforce/salesforcedx-utils-vscode/out/src/cli';
 import { JsonMap } from '@salesforce/ts-types';
-import { nls } from '../messages';
 import { debounce } from 'debounce';
 import { DescribeSObjectResult, QueryResult } from 'jsforce';
 import * as vscode from 'vscode';
-<<<<<<< HEAD
-import { channelService } from '../channel';
 import { trackErrorWithTelemetry } from '../commonUtils';
-import { QueryDataViewService as QueryDataView } from '../queryDataView/queryDataViewService';
-import { TelemetryModelJson } from '../telemetry';
-=======
+import { nls } from '../messages';
 import { QueryDataViewService as QueryDataView } from '../queryDataView/queryDataViewService';
 import {
   channelService,
@@ -27,7 +20,7 @@
   retrieveSObjects,
   withSFConnection
 } from '../sfdx';
->>>>>>> b3c64e78
+import { TelemetryModelJson } from '../telemetry';
 import { QueryRunner } from './queryRunner';
 
 // TODO: This should be exported from soql-builder-ui
@@ -55,11 +48,7 @@
   protected static instance: ConnectionChangedListener;
 
   protected constructor() {
-<<<<<<< HEAD
-    workspaceContext.onOrgChange(async (orgInfo: OrgInfo) => {
-=======
     onOrgChange(async (orgInfo: any) => {
->>>>>>> b3c64e78
       await this.connectionChanged();
     });
 
@@ -150,18 +139,8 @@
     this.sendMessageToUi(MessageType.SOBJECTS_RESPONSE, sobjectNames);
   }
 
-<<<<<<< HEAD
   protected updateSObjectMetadata(sobject: DescribeSObjectResult): void {
     this.sendMessageToUi(MessageType.SOBJECT_METADATA_RESPONSE, sobject);
-=======
-  protected updateSObjectMetadata(
-    sobject: DescribeSObjectResult | undefined
-  ): void {
-    this.webviewPanel.webview.postMessage({
-      type: MessageType.SOBJECT_METADATA_RESPONSE,
-      payload: sobject
-    });
->>>>>>> b3c64e78
   }
 
   protected onDocumentChangeHandler(e: vscode.TextDocumentChangeEvent): void {
@@ -182,14 +161,14 @@
         break;
       }
       case MessageType.UI_TELEMETRY: {
-        const { unsupported } = e.payload as TelemetryModelJson;
+        const { unsupported } = event.payload as TelemetryModelJson;
         const hasUnsupported = Array.isArray(unsupported)
           ? unsupported.length
           : unsupported;
         if (hasUnsupported) {
           trackErrorWithTelemetry(
             'syntax_unsupported',
-            JSON.stringify(e.payload)
+            JSON.stringify(event.payload)
           ).catch(console.error);
           const message = nls.localize('info_syntax_unsupported');
           channelService.appendLine(message);
@@ -197,42 +176,24 @@
         break;
       }
       case MessageType.SOBJECT_METADATA_REQUEST: {
-<<<<<<< HEAD
-        this.retrieveSObject(e.payload as string);
-        break;
-      }
-      case MessageType.SOBJECTS_REQUEST: {
-        this.retrieveSObjects();
-=======
         retrieveSObject(event.payload as string)
           .then(sobject => this.updateSObjectMetadata(sobject))
-          .catch(e => {
-            if (e.errorCode !== 'NOT_FOUND') {
-              const errorMessage =
-                `An error occurred while handling a request for object metadata for the ${event.payload} object.\n` +
-                e.message;
-
-              vscode.window.showInformationMessage(errorMessage);
-              channelService.appendLine(errorMessage);
-            }
-
-            this.updateSObjectMetadata(undefined);
+          .catch(() => {
+            const message = nls.localize(
+              'error_sobject_metadata_request',
+              event.payload
+            );
+            channelService.appendLine(message);
           });
         break;
       }
       case MessageType.SOBJECTS_REQUEST: {
         retrieveSObjects()
           .then(sobjectNames => this.updateSObjects(sobjectNames))
-          .catch(e => {
-            const errorMessage =
-              `An error occurred while handling a request for object names.\n` +
-              e.message;
-            vscode.window.showInformationMessage(errorMessage);
-            channelService.appendLine(errorMessage);
-
-            this.updateSObjects([]);
+          .catch(() => {
+            const message = nls.localize('error_sobjects_request');
+            channelService.appendLine(message);
           });
->>>>>>> b3c64e78
         break;
       }
       case MessageType.RUN_SOQL_QUERY: {
@@ -240,23 +201,19 @@
         break;
       }
       default: {
-        const message = nls.localize('error_unknown_error', e.type);
+        const message = nls.localize('error_unknown_error', event.type);
         channelService.appendLine(message);
-        trackErrorWithTelemetry('message_unknown', e.type).catch(console.error);
+        trackErrorWithTelemetry('message_unknown', event.type).catch(
+          console.error
+        );
       }
     }
   }
 
   protected handleRunQuery(): Promise<void> {
-<<<<<<< HEAD
     // Check to see if a default org is set.
-    if (!workspaceContext.username) {
+    if (!isDefaultOrgSet()) {
       const message = nls.localize('info_no_default_org');
-=======
-    if (!isDefaultOrgSet()) {
-      // i18n
-      const message = `No default org found. Set a default org to use SOQL Builder. Run "SFDX: Create a Default Scratch Org" or "SFDX: Authorize an Org" to set one.`;
->>>>>>> b3c64e78
       channelService.appendLine(message);
       vscode.window.showInformationMessage(message);
       return Promise.resolve();
@@ -268,7 +225,7 @@
         const queryData = await new QueryRunner(conn).runQuery(queryText);
         this.openQueryDataView(queryData);
       } catch (err) {
-        const message = nls.localize('error_run_soql_query', err.toString());
+        const message = nls.localize('error_run_soql_query', err.message);
         vscode.window.showErrorMessage(message);
       }
     });
@@ -283,41 +240,6 @@
     webview.createOrShowWebView();
   }
 
-<<<<<<< HEAD
-  protected async retrieveSObjects(): Promise<void> {
-    return withSFConnection(async conn => {
-      conn.describeGlobal$((err, describeGlobalResult) => {
-        if (err) {
-          const message = nls.localize('error_sobjects_request');
-          channelService.appendLine(message);
-        }
-        if (describeGlobalResult) {
-          const sobjectNames: string[] = describeGlobalResult.sobjects.map(
-            (sobject: DescribeGlobalSObjectResult) => sobject.name
-          );
-          this.updateSObjects(sobjectNames);
-        }
-      });
-    });
-  }
-  protected async retrieveSObject(sobjectName: string): Promise<void> {
-    return withSFConnection(async conn => {
-      conn.describe$(sobjectName, (err, sobject) => {
-        if (err) {
-          const message = nls.localize(
-            'error_sobject_metadata_request',
-            sobjectName
-          );
-          channelService.appendLine(message);
-        }
-        if (sobject) {
-          this.updateSObjectMetadata(sobject);
-        }
-      });
-    });
-  }
-=======
->>>>>>> b3c64e78
   // Write out the json to a given document. //
   protected updateTextDocument(
     document: vscode.TextDocument,
